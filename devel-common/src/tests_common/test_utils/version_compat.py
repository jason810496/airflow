# Licensed to the Apache Software Foundation (ASF) under one
# or more contributor license agreements.  See the NOTICE file
# distributed with this work for additional information
# regarding copyright ownership.  The ASF licenses this file
# to you under the Apache License, Version 2.0 (the
# "License"); you may not use this file except in compliance
# with the License.  You may obtain a copy of the License at
#
#   http://www.apache.org/licenses/LICENSE-2.0
#
# Unless required by applicable law or agreed to in writing,
# software distributed under the License is distributed on an
# "AS IS" BASIS, WITHOUT WARRANTIES OR CONDITIONS OF ANY
# KIND, either express or implied.  See the License for the
# specific language governing permissions and limitations
# under the License.
#
# NOTE! THIS FILE IS COPIED MANUALLY IN OTHER PROVIDERS DELIBERATELY TO AVOID ADDING UNNECESSARY
# DEPENDENCIES BETWEEN PROVIDERS. IF YOU WANT TO ADD CONDITIONAL CODE IN YOUR PROVIDER THAT DEPENDS
# ON AIRFLOW VERSION, PLEASE COPY THIS FILE TO THE ROOT PACKAGE OF YOUR PROVIDER AND IMPORT
# THOSE CONSTANTS FROM IT RATHER THAN IMPORTING THEM FROM ANOTHER PROVIDER OR TEST CODE
#
from __future__ import annotations


def get_base_airflow_version_tuple() -> tuple[int, int, int]:
    from packaging.version import Version

    from airflow import __version__

    airflow_version = Version(__version__)
    return airflow_version.major, airflow_version.minor, airflow_version.micro


AIRFLOW_V_3_0_1 = get_base_airflow_version_tuple() == (3, 0, 1)
<<<<<<< HEAD
AIRFLOW_V_3_0_PLUS = get_base_airflow_version_tuple() >= (3, 0, 0)
=======
AIRFLOW_V_3_0_PLUS = get_base_airflow_version_tuple() >= (3, 0, 0)
AIRFLOW_V_3_1_PLUS = get_base_airflow_version_tuple() >= (3, 1, 0)
>>>>>>> 8a4de86e
<|MERGE_RESOLUTION|>--- conflicted
+++ resolved
@@ -33,9 +33,5 @@
 
 
 AIRFLOW_V_3_0_1 = get_base_airflow_version_tuple() == (3, 0, 1)
-<<<<<<< HEAD
 AIRFLOW_V_3_0_PLUS = get_base_airflow_version_tuple() >= (3, 0, 0)
-=======
-AIRFLOW_V_3_0_PLUS = get_base_airflow_version_tuple() >= (3, 0, 0)
-AIRFLOW_V_3_1_PLUS = get_base_airflow_version_tuple() >= (3, 1, 0)
->>>>>>> 8a4de86e
+AIRFLOW_V_3_1_PLUS = get_base_airflow_version_tuple() >= (3, 1, 0)